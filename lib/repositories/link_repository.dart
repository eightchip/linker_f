import 'package:hive_flutter/hive_flutter.dart';
import 'package:flutter/foundation.dart';
import '../models/link_item.dart';
import '../models/group.dart';

class LinkRepository {
  static const String _groupsBoxName = 'groups';
  static const String _linksBoxName = 'links';
  static const String _groupsOrderBoxName = 'groups_order';
  
  Box<Group>? _groupsBox;
  Box<LinkItem>? _linksBox;
  Box? _groupsOrderBox;
  bool _isInitialized = false;

  Future<void> initialize() async {
    if (_isInitialized) return;
    
    try {
      print('LinkRepository: Hiveボックスを初期化中...');
      // Open boxes (Hive is already initialized in main.dart)
      _groupsBox = await Hive.openBox<Group>(_groupsBoxName);
      _linksBox = await Hive.openBox<LinkItem>(_linksBoxName);
      _groupsOrderBox = await Hive.openBox(_groupsOrderBoxName);
      _isInitialized = true;
      print('LinkRepository: Hiveボックスの初期化が完了しました');
    } catch (e) {
      print('LinkRepository: Hiveボックスの初期化エラー: $e');
      rethrow;
    }
  }

  void _ensureInitialized() {
    if (!_isInitialized || _groupsBox == null || _linksBox == null || _groupsOrderBox == null) {
      throw StateError('LinkRepository is not initialized. Call initialize() first.');
    }
  }

  // Group operations
  List<Group> getAllGroups() {
    _ensureInitialized();
    return _groupsBox!.values.toList();
  }

  Future<void> saveGroup(Group group) async {
    _ensureInitialized();
    await _groupsBox!.put(group.id, group);
  }

  Future<void> updateGroup(Group group) async {
    _ensureInitialized();
    await _groupsBox!.put(group.id, group);
  }

  Future<void> deleteGroup(String groupId) async {
    _ensureInitialized();
    await _groupsBox!.delete(groupId);
  }

  // Link operations
  List<LinkItem> getAllLinks() {
    _ensureInitialized();
    return _linksBox!.values.toList();
  }

  Future<void> saveLink(LinkItem link) async {
    _ensureInitialized();
    await _linksBox!.put(link.id, link);
  }

  Future<void> deleteLink(String linkId) async {
    _ensureInitialized();
    await _linksBox!.delete(linkId);
  }

  Future<void> updateLinkLastUsed(String linkId) async {
    _ensureInitialized();
    final link = _linksBox!.get(linkId);
    if (link != null) {
      link.lastUsed = DateTime.now();
      await _linksBox!.put(linkId, link);
    }
  }

      // Export/Import
  Map<String, dynamic> exportData({Map<String, dynamic>? settings, bool excludeMemos = false}) {
    if (kDebugMode) {
      print('=== exportData 呼び出し ===');
      print('excludeMemos: $excludeMemos');
    }
    
    if (excludeMemos) {
<<<<<<< HEAD
      print('=== メモ除外エクスポート開始 ===');
      
      _ensureInitialized();
      // 元のデータを確認
      print('=== 元のデータ確認 ===');
      for (final group in _groupsBox!.values) {
        for (final item in group.items) {
          if (item.memo != null) {
            print('元データ: グループ "${group.title}" のリンク "${item.label}": memo="${item.memo}"');
          }
        }
      }
      for (final link in _linksBox!.values) {
        if (link.memo != null) {
          print('元データ: 個別リンク "${link.label}": memo="${link.memo}"');
        }
      }
      
      // メモを除外したデータを作成（より確実な方法）
      final groupsWithoutMemos = _groupsBox!.values.map((group) {
=======
      if (kDebugMode) {
        print('=== メモ除外エクスポート開始 ===');
      }
      
      // メモを除外したデータを作成
      final groupsWithoutMemos = _groupsBox.values.map((group) {
>>>>>>> f0d7fb5a
        final itemsWithoutMemos = group.items.map((item) {
          // 新しいLinkItemオブジェクトを作成してメモを確実にnullにする
          final itemWithoutMemo = LinkItem(
            id: item.id,
            label: item.label,
            path: item.path,
            type: item.type,
            createdAt: item.createdAt,
            lastUsed: item.lastUsed,
            isFavorite: item.isFavorite,
            memo: null, // 確実にnullに設定
            iconData: item.iconData,
            iconColor: item.iconColor,
            tags: item.tags,
            hasActiveTasks: item.hasActiveTasks,
            faviconFallbackDomain: item.faviconFallbackDomain,
          );
          return itemWithoutMemo;
        }).toList();
        return group.copyWith(items: itemsWithoutMemos);
      }).toList();
      
<<<<<<< HEAD
      final linksWithoutMemos = _linksBox!.values.map((link) {
        // メモがnullでない場合（空文字列も含む）のみ除外処理をログ出力
        if (link.memo != null && link.memo!.isNotEmpty) {
          print('個別リンク "${link.label}": メモを除外 (元: "${link.memo}" -> null)');
        } else if (link.memo != null) {
          print('個別リンク "${link.label}": 空メモを除外 (元: "" -> null)');
        }
=======
      final linksWithoutMemos = _linksBox.values.map((link) {
>>>>>>> f0d7fb5a
        // 新しいLinkItemオブジェクトを作成してメモを確実にnullに設定
        final linkWithoutMemo = LinkItem(
          id: link.id,
          label: link.label,
          path: link.path,
          type: link.type,
          createdAt: link.createdAt,
          lastUsed: link.lastUsed,
          isFavorite: link.isFavorite,
          memo: null, // 確実にnullに設定
          iconData: link.iconData,
          iconColor: link.iconColor,
          tags: link.tags,
          hasActiveTasks: link.hasActiveTasks,
          faviconFallbackDomain: link.faviconFallbackDomain,
        );
        return linkWithoutMemo;
      }).toList();
      
      if (kDebugMode) {
        print('=== メモ除外エクスポート完了 ===');
      }
      
      return {
        'groups': groupsWithoutMemos.map((g) => g.toJson()).toList(),
        'links': linksWithoutMemos.map((l) => l.toJson()).toList(),
        'groupsOrder': getGroupsOrder(),
        if (settings != null) 'settings': settings,
      };
    } else {
<<<<<<< HEAD
      _ensureInitialized();
      print('=== メモを含むエクスポート ===');
=======
      if (kDebugMode) {
        print('=== メモを含むエクスポート ===');
      }
>>>>>>> f0d7fb5a
      return {
        'groups': _groupsBox!.values.map((g) => g.toJson()).toList(),
        'links': _linksBox!.values.map((l) => l.toJson()).toList(),
        'groupsOrder': getGroupsOrder(),
        if (settings != null) 'settings': settings,
      };
    }
  }

  Future<void> importData(Map<String, dynamic> data) async {
    _ensureInitialized();
    try {
      if (kDebugMode) {
        print('=== LinkRepository インポート開始 ===');
        print('受信データのキー: ${data.keys.toList()}');
      }
      
      // 既存データをクリア
<<<<<<< HEAD
      await _groupsBox!.clear();
      await _linksBox!.clear();
      print('既存データのクリア完了');
=======
      await _groupsBox.clear();
      await _linksBox.clear();
>>>>>>> f0d7fb5a
      
      // グループデータをインポート
      final groupsData = data['groups'] ?? [];
      if (kDebugMode) {
        print('グループデータ数: ${groupsData.length}');
      }
      for (final groupData in groupsData) {
        final group = Group.fromJson(groupData);
        final fixedGroup = group.color == null
          ? group.copyWith(color: 0xFF3B82F6) // デフォルト青
          : group;
<<<<<<< HEAD
        await _groupsBox!.put(fixedGroup.id, fixedGroup);
        print('グループ保存: ${fixedGroup.title} (ID: ${fixedGroup.id})');
        // グループ内のリンクのフォールバックドメインを確認
        for (final item in fixedGroup.items) {
          if (item.faviconFallbackDomain != null) {
            print('  - リンク "${item.label}": フォールバックドメイン = ${item.faviconFallbackDomain}');
=======
        await _groupsBox.put(fixedGroup.id, fixedGroup);
        if (kDebugMode) {
          print('グループ保存: ${fixedGroup.title} (ID: ${fixedGroup.id})');
          // グループ内のリンクのフォールバックドメインを確認
          for (final item in fixedGroup.items) {
            if (item.faviconFallbackDomain != null) {
              print('  - リンク "${item.label}": フォールバックドメイン = ${item.faviconFallbackDomain}');
            }
>>>>>>> f0d7fb5a
          }
        }
      }
      
      // リンクデータをインポート
      final linksData = data['links'] ?? [];
      if (kDebugMode) {
        print('リンクデータ数: ${linksData.length}');
      }
      for (final linkData in linksData) {
        final link = LinkItem.fromJson(linkData);
<<<<<<< HEAD
        await _linksBox!.put(link.id, link);
        print('リンク保存: ${link.label} (ID: ${link.id})');
        if (link.faviconFallbackDomain != null) {
          print('  - フォールバックドメイン: ${link.faviconFallbackDomain}');
=======
        await _linksBox.put(link.id, link);
        if (kDebugMode) {
          print('リンク保存: ${link.label} (ID: ${link.id})');
          if (link.faviconFallbackDomain != null) {
            print('  - フォールバックドメイン: ${link.faviconFallbackDomain}');
          }
>>>>>>> f0d7fb5a
        }
      }
      
      // グループ順序も復元
      if (data['groupsOrder'] is List) {
        final order = List<String>.from(data['groupsOrder']);
        await saveGroupsOrder(order);
        if (kDebugMode) {
          print('グループ順序を復元: $order');
        }
      }
      
      // データの永続化を確実にするため、少し待機
      await Future.delayed(const Duration(milliseconds: 100));
      
      if (kDebugMode) {
        print('=== LinkRepository インポート完了 ===');
      }
    } catch (e) {
      if (kDebugMode) {
        print('LinkRepository インポートエラー: $e');
      }
      rethrow;
    }
  }

  // 並び順の保存
  Future<void> saveGroupsOrder(List<String> groupIds) async {
    _ensureInitialized();
    await _groupsOrderBox!.put('order', groupIds);
  }

  // 並び順の取得
  List<String> getGroupsOrder() {
    _ensureInitialized();
    final order = _groupsOrderBox!.get('order');
    if (order is List<String>) {
      return order;
    } else if (order is List) {
      // 型安全でない場合のため
      return order.map((e) => e.toString()).toList();
    }
    return [];
  }

  void dispose() {
    if (_isInitialized) {
      _groupsBox?.close();
      _linksBox?.close();
      _groupsOrderBox?.close();
    }
  }
} <|MERGE_RESOLUTION|>--- conflicted
+++ resolved
@@ -90,35 +90,30 @@
     }
     
     if (excludeMemos) {
-<<<<<<< HEAD
-      print('=== メモ除外エクスポート開始 ===');
+      if (kDebugMode) {
+        print('=== メモ除外エクスポート開始 ===');
+      }
       
       _ensureInitialized();
       // 元のデータを確認
-      print('=== 元のデータ確認 ===');
-      for (final group in _groupsBox!.values) {
-        for (final item in group.items) {
-          if (item.memo != null) {
-            print('元データ: グループ "${group.title}" のリンク "${item.label}": memo="${item.memo}"');
-          }
-        }
-      }
-      for (final link in _linksBox!.values) {
-        if (link.memo != null) {
-          print('元データ: 個別リンク "${link.label}": memo="${link.memo}"');
+      if (kDebugMode) {
+        print('=== 元のデータ確認 ===');
+        for (final group in _groupsBox!.values) {
+          for (final item in group.items) {
+            if (item.memo != null) {
+              print('元データ: グループ "${group.title}" のリンク "${item.label}": memo="${item.memo}"');
+            }
+          }
+        }
+        for (final link in _linksBox!.values) {
+          if (link.memo != null) {
+            print('元データ: 個別リンク "${link.label}": memo="${link.memo}"');
+          }
         }
       }
       
       // メモを除外したデータを作成（より確実な方法）
       final groupsWithoutMemos = _groupsBox!.values.map((group) {
-=======
-      if (kDebugMode) {
-        print('=== メモ除外エクスポート開始 ===');
-      }
-      
-      // メモを除外したデータを作成
-      final groupsWithoutMemos = _groupsBox.values.map((group) {
->>>>>>> f0d7fb5a
         final itemsWithoutMemos = group.items.map((item) {
           // 新しいLinkItemオブジェクトを作成してメモを確実にnullにする
           final itemWithoutMemo = LinkItem(
@@ -141,17 +136,15 @@
         return group.copyWith(items: itemsWithoutMemos);
       }).toList();
       
-<<<<<<< HEAD
       final linksWithoutMemos = _linksBox!.values.map((link) {
         // メモがnullでない場合（空文字列も含む）のみ除外処理をログ出力
-        if (link.memo != null && link.memo!.isNotEmpty) {
-          print('個別リンク "${link.label}": メモを除外 (元: "${link.memo}" -> null)');
-        } else if (link.memo != null) {
-          print('個別リンク "${link.label}": 空メモを除外 (元: "" -> null)');
-        }
-=======
-      final linksWithoutMemos = _linksBox.values.map((link) {
->>>>>>> f0d7fb5a
+        if (kDebugMode) {
+          if (link.memo != null && link.memo!.isNotEmpty) {
+            print('個別リンク "${link.label}": メモを除外 (元: "${link.memo}" -> null)');
+          } else if (link.memo != null) {
+            print('個別リンク "${link.label}": 空メモを除外 (元: "" -> null)');
+          }
+        }
         // 新しいLinkItemオブジェクトを作成してメモを確実にnullに設定
         final linkWithoutMemo = LinkItem(
           id: link.id,
@@ -182,14 +175,10 @@
         if (settings != null) 'settings': settings,
       };
     } else {
-<<<<<<< HEAD
       _ensureInitialized();
-      print('=== メモを含むエクスポート ===');
-=======
       if (kDebugMode) {
         print('=== メモを含むエクスポート ===');
       }
->>>>>>> f0d7fb5a
       return {
         'groups': _groupsBox!.values.map((g) => g.toJson()).toList(),
         'links': _linksBox!.values.map((l) => l.toJson()).toList(),
@@ -208,14 +197,11 @@
       }
       
       // 既存データをクリア
-<<<<<<< HEAD
       await _groupsBox!.clear();
       await _linksBox!.clear();
-      print('既存データのクリア完了');
-=======
-      await _groupsBox.clear();
-      await _linksBox.clear();
->>>>>>> f0d7fb5a
+      if (kDebugMode) {
+        print('既存データのクリア完了');
+      }
       
       // グループデータをインポート
       final groupsData = data['groups'] ?? [];
@@ -227,15 +213,7 @@
         final fixedGroup = group.color == null
           ? group.copyWith(color: 0xFF3B82F6) // デフォルト青
           : group;
-<<<<<<< HEAD
         await _groupsBox!.put(fixedGroup.id, fixedGroup);
-        print('グループ保存: ${fixedGroup.title} (ID: ${fixedGroup.id})');
-        // グループ内のリンクのフォールバックドメインを確認
-        for (final item in fixedGroup.items) {
-          if (item.faviconFallbackDomain != null) {
-            print('  - リンク "${item.label}": フォールバックドメイン = ${item.faviconFallbackDomain}');
-=======
-        await _groupsBox.put(fixedGroup.id, fixedGroup);
         if (kDebugMode) {
           print('グループ保存: ${fixedGroup.title} (ID: ${fixedGroup.id})');
           // グループ内のリンクのフォールバックドメインを確認
@@ -243,7 +221,6 @@
             if (item.faviconFallbackDomain != null) {
               print('  - リンク "${item.label}": フォールバックドメイン = ${item.faviconFallbackDomain}');
             }
->>>>>>> f0d7fb5a
           }
         }
       }
@@ -255,19 +232,12 @@
       }
       for (final linkData in linksData) {
         final link = LinkItem.fromJson(linkData);
-<<<<<<< HEAD
         await _linksBox!.put(link.id, link);
-        print('リンク保存: ${link.label} (ID: ${link.id})');
-        if (link.faviconFallbackDomain != null) {
-          print('  - フォールバックドメイン: ${link.faviconFallbackDomain}');
-=======
-        await _linksBox.put(link.id, link);
         if (kDebugMode) {
           print('リンク保存: ${link.label} (ID: ${link.id})');
           if (link.faviconFallbackDomain != null) {
             print('  - フォールバックドメイン: ${link.faviconFallbackDomain}');
           }
->>>>>>> f0d7fb5a
         }
       }
       
